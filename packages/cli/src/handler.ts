--- conflicted
+++ resolved
@@ -241,12 +241,8 @@
         mempool,
         client,
         parsedArgs.entryPoint,
-<<<<<<< HEAD
-        logger.child({ module: "nonce_queuer" }),
+        logger.child({ module: "nonce_queuer" }, { level: parsedArgs.nonceQueuerLogLevel || parsedArgs.logLevel }),
         monitor
-=======
-        logger.child({ module: "nonce_queuer" }, { level: parsedArgs.nonceQueuerLogLevel || parsedArgs.logLevel }),
->>>>>>> cd9ed758
     )
 
     const rpcEndpoint = new RpcHandler(
@@ -297,14 +293,10 @@
         const outstanding = mempool.dumpOutstanding().length
         const submitted = mempool.dumpSubmittedOps().length
         const processing = mempool.dumpProcessing().length
-<<<<<<< HEAD
-        logger.info({ outstanding, submitted, processing }, "dumping mempool before shutdown")
-=======
         rootLogger.info(
             { outstanding, submitted, processing },
             "dumping mempool before shutdown"
         )
->>>>>>> cd9ed758
 
         process.exit(0)
     }
