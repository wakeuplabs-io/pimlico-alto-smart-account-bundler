--- conflicted
+++ resolved
@@ -1,9 +1,3 @@
-<<<<<<< HEAD
-import { EntryPointAbi, UserOperation } from "@alto/types"
-import { Logger, getNonceKeyAndValue, getUserOperationHash } from "@alto/utils"
-import { Address, Chain, Hash, PublicClient, Transport } from "viem"
-import { Mempool, Monitor } from "@alto/mempool"
-=======
 import {
     EntryPointAbi,
     type MempoolUserOperation,
@@ -23,8 +17,7 @@
     type Transport,
     getContract
 } from "viem"
-import type { Mempool } from "@alto/mempool"
->>>>>>> cd9ed758
+import type { Mempool, Monitor } from "@alto/mempool"
 
 type QueuedUserOperation = {
     userOperationHash: Hash
@@ -100,45 +93,29 @@
         )
     }
 
-<<<<<<< HEAD
-    add(userOperation: UserOperation) {
-        const userOperationHash = getUserOperationHash(
-            userOperation,
+    add(mempoolUserOperation: MempoolUserOperation) {
+        const op = deriveUserOperation(mempoolUserOperation)
+        const opHash = getUserOperationHash(
+            deriveUserOperation(mempoolUserOperation),
             this.entryPoint,
             this.publicClient.chain.id
         )
-        const [nonceKey, nonceValue] = getNonceKeyAndValue(userOperation.nonce)
+        const [nonceKey, nonceValue] = getNonceKeyAndValue(op.nonce)
         this.queuedUserOperations.push({
-            userOperationHash,
-            userOperation: userOperation,
-=======
-    add(mempoolUserOperation: MempoolUserOperation) {
-        const userOp = deriveUserOperation(mempoolUserOperation)
-        const [nonceKey, nonceValue] = getNonceKeyAndValue(userOp.nonce)
-        this.queuedUserOperations.push({
-            userOperationHash: getUserOperationHash(
-                deriveUserOperation(mempoolUserOperation),
-                this.entryPoint,
-                this.publicClient.chain.id
-            ),
             mempoolUserOperation: mempoolUserOperation,
->>>>>>> cd9ed758
             nonceKey: nonceKey,
             nonceValue: nonceValue,
-            addedAt: Date.now()
-        })
-        this.monitor.setUserOperationStatus(userOperationHash, {
+            addedAt: Date.now(),
+            userOperationHash: opHash,
+        })
+        this.monitor.setUserOperationStatus(opHash, {
             status: "queued",
             transactionHash: null
         })
     }
 
-<<<<<<< HEAD
-    private resubmitUserOperation(userOperation: UserOperation) {
-=======
     resubmitUserOperation(mempoolUserOperation: MempoolUserOperation) {
         const userOperation = mempoolUserOperation
->>>>>>> cd9ed758
         this.logger.info(
             { userOperation: userOperation },
             "submitting user operation from nonce queue"
