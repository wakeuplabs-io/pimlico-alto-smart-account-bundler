--- conflicted
+++ resolved
@@ -1,8 +1,5 @@
-<<<<<<< HEAD
 import { IExecutor } from "@alto/executor"
-=======
 import { ExecutorManager } from "@alto/executor"
->>>>>>> 77f6d049
 import { IReputationManager, Mempool, Monitor } from "@alto/mempool"
 import {
     Address,
@@ -31,18 +28,12 @@
     SendUserOperationResponseResult,
     SupportedEntryPointsResponseResult,
     UserOperation,
-<<<<<<< HEAD
     bundleBulkerAbi,
     bundleBulkerAddress,
     logSchema,
     receiptSchema,
-    Environment,
-=======
->>>>>>> 77f6d049
     ValidationErrors,
     bundlerGetStakeStatusResponseSchema,
-    logSchema,
-    receiptSchema
 } from "@alto/types"
 import {
     Logger,
