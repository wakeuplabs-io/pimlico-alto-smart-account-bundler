--- conflicted
+++ resolved
@@ -156,15 +156,6 @@
                 }
             } else {
                 for (const [address, missingBalance] of Object.entries(balancesMissing)) {
-<<<<<<< HEAD
-                    const onlyPre1559 =
-                        walletClient.chain.id === chains.fuse.id ||
-                        walletClient.chain.id === chains.scrollTestnet.id ||
-                        walletClient.chain.id === chains.scrollSepolia.id ||
-                        walletClient.chain.id === 22222
-
-=======
->>>>>>> 66af5429
                     const tx = await walletClient.sendTransaction({
                         account: this.utilityAccount,
                         // @ts-ignore
