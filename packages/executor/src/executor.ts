--- conflicted
+++ resolved
@@ -1,15 +1,12 @@
-<<<<<<< HEAD
-import { Address, BundleResult, EntryPointAbi, HexData32, TransactionInfo, UserOperation, bundleBulkerAbi, bundleBulkerAddress } from "@alto/types"
-import { Logger, Metrics, getGasPrice, getUserOperationHash, parseViemError } from "@alto/utils"
-import * as sentry from "@sentry/node"
-=======
 import {
     Address,
     BundleResult,
     EntryPointAbi,
     HexData32,
     TransactionInfo,
-    UserOperation
+    UserOperation,
+    bundleBulkerAbi,
+    bundleBulkerAddress,
 } from "@alto/types"
 import {
     Logger,
@@ -18,7 +15,6 @@
     getUserOperationHash,
     parseViemError
 } from "@alto/utils"
->>>>>>> 8ed3b327
 import { Mutex } from "async-mutex"
 import {
     Account,
@@ -35,9 +31,6 @@
     encodeFunctionData,
 } from "viem"
 import { SenderManager } from "./senderManager"
-<<<<<<< HEAD
-import { filterOpsAndEstimateGas, flushStuckTransaction, simulatedOpsToResults } from "./utils"
-=======
 import { IReputationManager } from "@alto/mempool"
 import {
     filterOpsAndEstimateGas,
@@ -45,7 +38,6 @@
     simulatedOpsToResults
 } from "./utils"
 import * as sentry from "@sentry/node"
->>>>>>> 8ed3b327
 
 export interface GasEstimateResult {
     preverificationGas: bigint
@@ -55,26 +47,20 @@
 
 export type ReplaceTransactionResult =
     | {
-          status: "replaced"
-          transactionInfo: TransactionInfo
-      }
+        status: "replaced"
+        transactionInfo: TransactionInfo
+    }
     | {
-          status: "potentially_already_included"
-      }
+        status: "potentially_already_included"
+    }
     | {
-          status: "failed"
-      }
+        status: "failed"
+    }
 
 export interface IExecutor {
     bundle(entryPoint: Address, ops: UserOperation[]): Promise<BundleResult[]>
-<<<<<<< HEAD
     bundleCompressed(entryPoint: Address, compressedOps: Hex): Promise<BundleResult[]>
     replaceTransaction(transactionInfo: TransactionInfo): Promise<ReplaceTransactionResult>
-=======
-    replaceTransaction(
-        transactionInfo: TransactionInfo
-    ): Promise<ReplaceTransactionResult>
->>>>>>> 8ed3b327
     cancelOps(entryPoint: Address, ops: UserOperation[]): Promise<void>
     markWalletProcessed(executor: Account): Promise<void>
     flushStuckTransactions(): Promise<void>
@@ -87,22 +73,16 @@
     ): Promise<BundleResult[]> {
         return []
     }
-<<<<<<< HEAD
     async bundleCompressed(entryPoint: Address, compressedOps: Hex): Promise<BundleResult[]> {
         return []
     }
     async replaceTransaction(transactionInfo: TransactionInfo): Promise<ReplaceTransactionResult> {
-=======
-    async replaceTransaction(
-        transactionInfo: TransactionInfo
-    ): Promise<ReplaceTransactionResult> {
->>>>>>> 8ed3b327
         return { status: "failed" }
     }
-    async replaceOps(opHahes: HexData32[]): Promise<void> {}
-    async cancelOps(entryPoint: Address, ops: UserOperation[]): Promise<void> {}
-    async markWalletProcessed(executor: Account): Promise<void> {}
-    async flushStuckTransactions(): Promise<void> {}
+    async replaceOps(opHahes: HexData32[]): Promise<void> { }
+    async cancelOps(entryPoint: Address, ops: UserOperation[]): Promise<void> { }
+    async markWalletProcessed(executor: Account): Promise<void> { }
+    async flushStuckTransactions(): Promise<void> { }
 }
 
 export class BasicExecutor implements IExecutor {
@@ -174,13 +154,13 @@
 
         newRequest.maxFeePerGas =
             gasPriceParameters.maxFeePerGas >
-            (newRequest.maxFeePerGas * 11n) / 10n
+                (newRequest.maxFeePerGas * 11n) / 10n
                 ? gasPriceParameters.maxFeePerGas
                 : (newRequest.maxFeePerGas * 11n) / 10n
 
         newRequest.maxPriorityFeePerGas =
             gasPriceParameters.maxPriorityFeePerGas >
-            (newRequest.maxPriorityFeePerGas * 11n) / 10n
+                (newRequest.maxPriorityFeePerGas * 11n) / 10n
                 ? gasPriceParameters.maxPriorityFeePerGas
                 : (newRequest.maxPriorityFeePerGas * 11n) / 10n
         newRequest.account = transactionInfo.executor
@@ -251,13 +231,13 @@
 
         newRequest.gas = this.useUserOperationGasLimitsForSubmission
             ? opsToBundle.reduce(
-                  (acc, op) =>
-                      acc +
-                      op.userOperation.preVerificationGas +
-                      3n * op.userOperation.verificationGasLimit +
-                      op.userOperation.callGasLimit,
-                  0n
-              ) * 1n
+                (acc, op) =>
+                    acc +
+                    op.userOperation.preVerificationGas +
+                    3n * op.userOperation.verificationGasLimit +
+                    op.userOperation.callGasLimit,
+                0n
+            ) * 1n
             : result.gasLimit
 
         newRequest.args = [
@@ -282,13 +262,13 @@
             const txHash = await this.walletClient.writeContract(
                 this.noEip1559Support
                     ? {
-                          ...newRequest,
-                          gasPrice: newRequest.maxFeePerGas,
-                          maxFeePerGas: undefined,
-                          maxPriorityFeePerGas: undefined,
-                          type: "legacy",
-                          accessList: undefined
-                      }
+                        ...newRequest,
+                        gasPrice: newRequest.maxFeePerGas,
+                        maxFeePerGas: undefined,
+                        maxPriorityFeePerGas: undefined,
+                        type: "legacy",
+                        accessList: undefined
+                    }
                     : newRequest
             )
 
@@ -490,19 +470,19 @@
                 [opsToBundle.map((op) => op.userOperation), wallet.address],
                 this.noEip1559Support
                     ? {
-                          account: wallet,
-                          gas: gasLimit,
-                          gasPrice: gasPriceParameters.maxFeePerGas,
-                          nonce: nonce
-                      }
+                        account: wallet,
+                        gas: gasLimit,
+                        gasPrice: gasPriceParameters.maxFeePerGas,
+                        nonce: nonce
+                    }
                     : {
-                          account: wallet,
-                          gas: gasLimit,
-                          maxFeePerGas: gasPriceParameters.maxFeePerGas,
-                          maxPriorityFeePerGas:
-                              gasPriceParameters.maxPriorityFeePerGas,
-                          nonce: nonce
-                      }
+                        account: wallet,
+                        gas: gasLimit,
+                        maxFeePerGas: gasPriceParameters.maxFeePerGas,
+                        maxPriorityFeePerGas:
+                            gasPriceParameters.maxPriorityFeePerGas,
+                        nonce: nonce
+                    }
             )
         } catch (err: unknown) {
             sentry.captureException(err)
@@ -621,7 +601,7 @@
             inflatedOps[0].map((op) => {
                 return {
                     userOperation: op,
-                    userOperationHash: getUserOperationHash(op, entryPoint, this.walletClient.chain.id)    
+                    userOperationHash: getUserOperationHash(op, entryPoint, this.walletClient.chain.id)
                 }
             }),
             nonce,
@@ -630,6 +610,7 @@
             "pending",
             this.noEip1559Support,
             this.customGasLimitForEstimation,
+            this.reputationManager,
             childLogger
         )
 
@@ -670,18 +651,18 @@
             txHash = await bundleBulker.write.submit([compressedOps],
                 this.noEip1559Support
                     ? {
-                          account: wallet,
-                          gas: gasLimit,
-                          gasPrice: gasPriceParameters.maxFeePerGas,
-                          nonce: nonce
-                      }
+                        account: wallet,
+                        gas: gasLimit,
+                        gasPrice: gasPriceParameters.maxFeePerGas,
+                        nonce: nonce
+                    }
                     : {
-                          account: wallet,
-                          gas: gasLimit,
-                          maxFeePerGas: gasPriceParameters.maxFeePerGas,
-                          maxPriorityFeePerGas: gasPriceParameters.maxPriorityFeePerGas,
-                          nonce: nonce
-                      }
+                        account: wallet,
+                        gas: gasLimit,
+                        maxFeePerGas: gasPriceParameters.maxFeePerGas,
+                        maxPriorityFeePerGas: gasPriceParameters.maxPriorityFeePerGas,
+                        nonce: nonce
+                    }
             )
         } catch (err: unknown) {
             sentry.captureException(err)
