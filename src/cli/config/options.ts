--- conflicted
+++ resolved
@@ -137,15 +137,12 @@
         type: "string",
         require: false,
         default: "5000000"
-<<<<<<< HEAD
     },
     "send-bundle-delay": {
         description:
             "Delay in milliseconds to wait after a block is mined before building and sending a bundle",
         type: "number",
         require: false
-=======
->>>>>>> e46882c7
     }
 }
 
