import {
    type ApiVersion,
    addressSchema,
    commaSeperatedAddressPattern,
    hexData32Schema
} from "@alto/types"
import type { Hex } from "viem"
import { type Account, privateKeyToAccount } from "viem/accounts"
import { z } from "zod"

const logLevel = z.enum(["trace", "debug", "info", "warn", "error", "fatal"])

export const bundlerArgsSchema = z.object({
    entrypoints: z
        .string()
        .regex(commaSeperatedAddressPattern)
        .transform((val) => {
            const addresses = val.split(",")
            const validatedAddresses = addresses.map(
                (address) => addressSchema.parse(address.trim()) // Trimming to handle spaces after commas
            )
            return validatedAddresses
        }),
    "entrypoint-simulation-contract": z.preprocess(
        (v) => (v === "" ? undefined : v),
        addressSchema.optional()
    ),
    "safe-mode": z.boolean(),
    "utility-private-key": hexData32Schema
        .transform((val) => privateKeyToAccount(val) satisfies Account)
        .optional(),
    "executor-private-keys": z.union([
        z
            .array(hexData32Schema)
            .transform((vals) =>
                vals.map((val) => privateKeyToAccount(val) satisfies Account)
            ),
        z
            .string()
            .regex(/^0x(?:[0-9a-f]{2}){32}(?:,0x(?:[0-9a-f]{2}){32})*$/)
            .transform((val) =>
                val
                    .split(",")
                    .map(
                        (val) =>
                            privateKeyToAccount(val as Hex) satisfies Account
                    )
            )
    ]),
    "max-executors": z.number().int().min(0).optional(),
    "min-executor-balance": z
        .string()
        .transform((val) => BigInt(val))
        .optional(),
    "executor-refill-interval": z.number().int().min(0),

    "min-entity-stake": z.number().int().min(0),
    "min-entity-unstake-delay": z.number().int().min(0),

    "max-bundle-wait": z.number().int().min(0),
    "max-bundle-size": z.number().int().min(0),

    "gas-price-bump": z
        .string()
        .transform((val) => BigInt(val))
        .default("100"),
    "gas-price-floor-percent": z.number().int().min(0),
    "gas-price-expiry": z.number().int().min(0),
    "gas-price-multipliers": z
        .string()
        .transform((value) => value.split(",").map(BigInt))
        .refine(
            (values) => values.length === 3,
            "Must contain 3 comma seperated items in format: slow,standard,fast"
        )
        .transform(([slow, standard, fast]) => ({ slow, standard, fast })),
    "mempool-max-parallel-ops": z.number().int().min(0).default(10),
    "mempool-max-queued-ops": z.number().int().min(0).default(0),
    "enforce-unique-senders-per-bundle": z.boolean().default(true),
    "max-gas-per-bundle": z
        .string()
        .transform((val) => BigInt(val))
<<<<<<< HEAD
        .default("5000000"),
    "send-bundle-delay": z.number().optional()
=======
        .default("5000000")
>>>>>>> e46882c7
})

export const compatibilityArgsSchema = z.object({
    "chain-type": z.enum(["default", "op-stack", "arbitrum"]),
    "legacy-transactions": z.boolean(),
    "api-version": z
        .string()
        .regex(/^(v1,v2|v2,v1|v1|v2)$/)
        .optional()
        .default("v1,v2")
        .transform((val) => val.split(",") as ApiVersion[]),
    "default-api-version": z
        .enum(["v1", "v2"])
        .optional()
        .transform((val) => val as ApiVersion),
    "balance-override": z.boolean(),
    "local-gas-limit-calculation": z.boolean(),
    "flush-stuck-transactions-during-startup": z.boolean(),
    "paymaster-gas-limit-multiplier": z
        .string()
        .transform((val) => BigInt(val)),
    "fixed-gas-limit-for-estimation": z
        .string()
        .transform((val) => BigInt(val))
        .optional()
})

export const serverArgsSchema = z.object({
    port: z.number().int().min(0),
    timeout: z.number().int().min(0).optional(),
    websocket: z.boolean().default(false),
    "websocket-max-payload-size": z
        .number()
        .int()
        .min(1024)
        .default(1024 * 1024) // 1 mb
})

export const rpcArgsSchema = z.object({
    "rpc-url": z.string().url(),
    "wss-url": z.string().url().optional(),
    "send-transaction-rpc-url": z.string().url().optional(),
    "polling-interval": z.number().int().min(0),
    "max-block-range": z.number().int().min(0).optional(),
    "block-tag-support-disabled": z.boolean().optional().default(false)
})

export const bundleCopmressionArgsSchema = z.object({
    "bundle-bulker-address": addressSchema.optional(),
    "per-op-inflator-address": addressSchema.optional()
})

export const logArgsSchema = z.object({
    json: z.boolean(),
    "network-name": z.string(),
    "log-level": logLevel,
    "public-client-log-level": logLevel.optional(),
    "wallet-client-log-level": logLevel.optional(),
    "rpc-log-level": logLevel.optional(),
    "mempool-log-level": logLevel.optional(),
    "executor-log-level": logLevel.optional(),
    "reputation-manager-log-level": logLevel.optional(),
    "nonce-queuer-log-level": logLevel.optional()
})

export const debugArgsSchema = z.object({
    "bundle-mode": z.enum(["auto", "manual"]),
    "enable-debug-endpoints": z.boolean(),
    "expiration-check": z.boolean(),
    "dangerous-skip-user-operation-validation": z.boolean(),
    "deploy-simulations-contract": z.boolean(),
    tenderly: z.boolean()
})

export type IBundlerArgs = z.infer<typeof bundlerArgsSchema>
export type IBundlerArgsInput = z.input<typeof bundlerArgsSchema>

export type ICompatibilityArgs = z.infer<typeof compatibilityArgsSchema>
export type ICompatibilityArgsInput = z.input<typeof compatibilityArgsSchema>

export type IServerArgs = z.infer<typeof serverArgsSchema>
export type IServerArgsInput = z.input<typeof serverArgsSchema>

export type IRpcArgs = z.infer<typeof rpcArgsSchema>
export type IRpcArgsInput = z.input<typeof rpcArgsSchema>

export type IBundleCompressionArgs = z.infer<typeof bundleCopmressionArgsSchema>
export type IBundleCompressionArgsInput = z.input<
    typeof bundleCopmressionArgsSchema
>

export type ILogArgs = z.infer<typeof logArgsSchema>
export type ILogArgsInput = z.input<typeof logArgsSchema>

export type IDebugArgs = z.infer<typeof debugArgsSchema>
export type IDebugArgsInput = z.input<typeof debugArgsSchema>

export const optionArgsSchema = z.object({
    ...bundlerArgsSchema.shape,
    ...compatibilityArgsSchema.shape,
    ...logArgsSchema.shape,
    ...serverArgsSchema.shape,
    ...rpcArgsSchema.shape,
    ...bundleCopmressionArgsSchema.shape,
    ...debugArgsSchema.shape
})

export type IOptions = z.infer<typeof optionArgsSchema>
export type IOptionsInput = z.input<typeof optionArgsSchema><|MERGE_RESOLUTION|>--- conflicted
+++ resolved
@@ -80,12 +80,8 @@
     "max-gas-per-bundle": z
         .string()
         .transform((val) => BigInt(val))
-<<<<<<< HEAD
         .default("5000000"),
     "send-bundle-delay": z.number().optional()
-=======
-        .default("5000000")
->>>>>>> e46882c7
 })
 
 export const compatibilityArgsSchema = z.object({
