import {
    type ApiVersion,
    addressSchema,
    commaSeperatedAddressPattern,
    hexData32Schema
} from "@alto/types"
import type { Hex } from "viem"
import { type Account, privateKeyToAccount } from "viem/accounts"
import { z } from "zod"

const logLevel = z.enum(["trace", "debug", "info", "warn", "error", "fatal"])

export const bundlerArgsSchema = z.object({
    entrypoints: z
        .string()
        .regex(commaSeperatedAddressPattern)
        .transform((val) => {
            const addresses = val.split(",")
            const validatedAddresses = addresses.map(
                (address) => addressSchema.parse(address.trim()) // Trimming to handle spaces after commas
            )
            return validatedAddresses
        }),
    "entrypoint-simulation-contract": z.preprocess(
        (v) => (v === "" ? undefined : v),
        addressSchema.optional()
    ),
    "safe-mode": z.boolean(),
    "utility-private-key": hexData32Schema
        .transform((val) => privateKeyToAccount(val) satisfies Account)
        .optional(),
    "executor-private-keys": z.union([
        z
            .array(hexData32Schema)
            .transform((vals) =>
                vals.map((val) => privateKeyToAccount(val) satisfies Account)
            ),
        z
            .string()
            .regex(/^0x(?:[0-9a-f]{2}){32}(?:,0x(?:[0-9a-f]{2}){32})*$/)
            .transform((val) =>
                val
                    .split(",")
                    .map(
                        (val) =>
                            privateKeyToAccount(val as Hex) satisfies Account
                    )
            )
    ]),
    "max-executors": z.number().int().min(0).optional(),
    "min-executor-balance": z
        .string()
        .transform((val) => BigInt(val))
        .optional(),
    "executor-refill-interval": z.number().int().min(0),

    "min-entity-stake": z.number().int().min(0),
    "min-entity-unstake-delay": z.number().int().min(0),

    "max-bundle-wait": z.number().int().min(0),
    "max-bundle-size": z.number().int().min(0),

    "gas-price-bump": z
        .string()
        .transform((val) => BigInt(val))
        .default("100"),
    "gas-price-floor-percent": z.number().int().min(0),
    "gas-price-expiry": z.number().int().min(0),
    "gas-price-multipliers": z
        .string()
        .transform((value) => value.split(",").map(BigInt))
        .refine(
            (values) => values.length === 3,
            "Must contain 3 comma seperated items in format: slow,standard,fast"
        )
        .transform(([slow, standard, fast]) => ({ slow, standard, fast })),

    "mempool-max-parallel-ops": z.number().int().min(0).default(10),
    "mempool-max-queued-ops": z.number().int().min(0).default(0),
    "enforce-unique-senders-per-bundle": z.boolean().default(true),
    "max-gas-per-bundle": z
        .string()
        .transform((val) => BigInt(val))
        .default("5000000")
})

export const compatibilityArgsSchema = z.object({
    "chain-type": z.enum(["default", "op-stack", "arbitrum"]),
    "legacy-transactions": z.boolean(),
    "api-version": z
        .string()
        .regex(/^(v1,v2|v2,v1|v1|v2)$/)
        .optional()
        .default("v1,v2")
        .transform((val) => val.split(",") as ApiVersion[]),
<<<<<<< HEAD
    noEip1559Support: z.boolean(),
    noEthCallOverrideSupport: z.boolean(),
    balanceOverrideEnabled: z.boolean(),
    useUserOperationGasLimitsForSubmission: z.boolean(),
    customGasLimitForEstimation: z
=======
    "default-api-version": z
        .enum(["v1", "v2"])
        .optional()
        .transform((val) => val as ApiVersion),
    "balance-override": z.boolean(),
    "local-gas-limit-calculation": z.boolean(),
    "flush-stuck-transactions-during-startup": z.boolean(),
    "paymaster-gas-limit-multiplier": z
        .string()
        .transform((val) => BigInt(val)),
    "fixed-gas-limit-for-estimation": z
>>>>>>> c6ae1bfe
        .string()
        .transform((val) => BigInt(val))
        .optional()
})

export const serverArgsSchema = z.object({
    port: z.number().int().min(0),
    timeout: z.number().int().min(0).optional(),
    websocket: z.boolean().default(false),
    "websocket-max-payload-size": z
        .number()
        .int()
        .min(1024)
        .default(1024 * 1024) // 1 mb
})

export const rpcArgsSchema = z.object({
    "rpc-url": z.string().url(),
    "send-transaction-rpc-url": z.string().url().optional(),
    "polling-interval": z.number().int().min(0),
    "max-block-range": z.number().int().min(0).optional(),
    "block-tag-support-disabled": z.boolean().optional().default(false)
})

export const bundleCopmressionArgsSchema = z.object({
    "bundle-bulker-address": addressSchema.optional(),
    "per-op-inflator-address": addressSchema.optional()
})

export const logArgsSchema = z.object({
    json: z.boolean(),
    "network-name": z.string(),
    "log-level": logLevel,
    "public-client-log-level": logLevel.optional(),
    "wallet-client-log-level": logLevel.optional(),
    "rpc-log-level": logLevel.optional(),
    "mempool-log-level": logLevel.optional(),
    "executor-log-level": logLevel.optional(),
    "reputation-manager-log-level": logLevel.optional(),
    "nonce-queuer-log-level": logLevel.optional()
})

export const debugArgsSchema = z.object({
    "bundle-mode": z.enum(["auto", "manual"]),
    "enable-debug-endpoints": z.boolean(),
    "expiration-check": z.boolean(),
    "dangerous-skip-user-operation-validation": z.boolean(),
    tenderly: z.boolean()
})

export type IBundlerArgs = z.infer<typeof bundlerArgsSchema>
export type IBundlerArgsInput = z.input<typeof bundlerArgsSchema>

export type ICompatibilityArgs = z.infer<typeof compatibilityArgsSchema>
export type ICompatibilityArgsInput = z.input<typeof compatibilityArgsSchema>

export type IServerArgs = z.infer<typeof serverArgsSchema>
export type IServerArgsInput = z.input<typeof serverArgsSchema>

export type IRpcArgs = z.infer<typeof rpcArgsSchema>
export type IRpcArgsInput = z.input<typeof rpcArgsSchema>

export type IBundleCompressionArgs = z.infer<typeof bundleCopmressionArgsSchema>
export type IBundleCompressionArgsInput = z.input<
    typeof bundleCopmressionArgsSchema
>

export type ILogArgs = z.infer<typeof logArgsSchema>
export type ILogArgsInput = z.input<typeof logArgsSchema>

export type IDebugArgs = z.infer<typeof debugArgsSchema>
export type IDebugArgsInput = z.input<typeof debugArgsSchema>

export const optionArgsSchema = z.object({
    ...bundlerArgsSchema.shape,
    ...compatibilityArgsSchema.shape,
    ...logArgsSchema.shape,
    ...serverArgsSchema.shape,
    ...rpcArgsSchema.shape,
    ...bundleCopmressionArgsSchema.shape,
    ...debugArgsSchema.shape
})

export type IOptions = z.infer<typeof optionArgsSchema>
export type IOptionsInput = z.input<typeof optionArgsSchema><|MERGE_RESOLUTION|>--- conflicted
+++ resolved
@@ -93,17 +93,6 @@
         .optional()
         .default("v1,v2")
         .transform((val) => val.split(",") as ApiVersion[]),
-<<<<<<< HEAD
-    noEip1559Support: z.boolean(),
-    noEthCallOverrideSupport: z.boolean(),
-    balanceOverrideEnabled: z.boolean(),
-    useUserOperationGasLimitsForSubmission: z.boolean(),
-    customGasLimitForEstimation: z
-=======
-    "default-api-version": z
-        .enum(["v1", "v2"])
-        .optional()
-        .transform((val) => val as ApiVersion),
     "balance-override": z.boolean(),
     "local-gas-limit-calculation": z.boolean(),
     "flush-stuck-transactions-during-startup": z.boolean(),
@@ -111,7 +100,6 @@
         .string()
         .transform((val) => BigInt(val)),
     "fixed-gas-limit-for-estimation": z
->>>>>>> c6ae1bfe
         .string()
         .transform((val) => BigInt(val))
         .optional()
