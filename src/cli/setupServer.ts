import type { SenderManager } from "@alto/executor"
import { Executor, ExecutorManager } from "@alto/executor"
import {
    type GasPriceManager,
    CompressionHandler,
    EventManager
} from "@alto/handlers"
import {
    MemoryMempool,
    Monitor,
    NullReputationManager,
    ReputationManager,
    type InterfaceReputationManager
} from "@alto/mempool"
import {
    NonceQueuer,
    RpcHandler,
    SafeValidator,
    Server,
    UnsafeValidator
} from "@alto/rpc"
import type { InterfaceValidator } from "@alto/types"
import type { Logger, Metrics } from "@alto/utils"
import type { Registry } from "prom-client"
import type { Chain, PublicClient, Transport, WalletClient } from "viem"
import type { IBundleCompressionArgs, IOptions } from "./config"

const getReputationManager = ({
    client,
    parsedArgs,
    logger
}: {
    client: PublicClient<Transport, Chain>
    parsedArgs: IOptions
    logger: Logger
}): InterfaceReputationManager => {
    if (parsedArgs["safe-mode"]) {
        return new ReputationManager(
            client,
            parsedArgs.entrypoints,
            BigInt(parsedArgs["min-entity-stake"]),
            BigInt(parsedArgs["min-entity-unstake-delay"]),
            logger.child(
                { module: "reputation_manager" },
                {
                    level:
                        parsedArgs["reputation-manager-log-level"] ||
                        parsedArgs["log-level"]
                }
            )
        )
    }
    return new NullReputationManager()
}

const getValidator = ({
    client,
    parsedArgs,
    logger,
    senderManager,
    metrics,
    gasPriceManager
}: {
    client: PublicClient<Transport, Chain>
    parsedArgs: IOptions
    logger: Logger
    senderManager: SenderManager
    metrics: Metrics
    gasPriceManager: GasPriceManager
}): InterfaceValidator => {
    if (parsedArgs["safe-mode"]) {
        return new SafeValidator(
            client,
            senderManager,
            logger.child(
                { module: "rpc" },
                {
                    level:
                        parsedArgs["rpc-log-level"] || parsedArgs["log-level"]
                }
            ),
            metrics,
            gasPriceManager,
            parsedArgs["chain-type"],
            parsedArgs["block-tag-support"],
            parsedArgs["entrypoint-simulation-contract"],
            parsedArgs["fixed-gas-limit-for-estimation"],
            parsedArgs.tenderly,
            parsedArgs["balance-override"]
        )
    }
    return new UnsafeValidator(
        client,
        logger.child(
            { module: "rpc" },
            { level: parsedArgs["rpc-log-level"] || parsedArgs["log-level"] }
        ),
        metrics,
        gasPriceManager,
        parsedArgs["chain-type"],
        parsedArgs["block-tag-support"],
        parsedArgs["entrypoint-simulation-contract"],
        parsedArgs["fixed-gas-limit-for-estimation"],
        parsedArgs.tenderly,
        parsedArgs["balance-override"],
        parsedArgs["expiration-check"]
    )
}

const getMonitor = (): Monitor => {
    return new Monitor()
}

const getMempool = ({
    monitor,
    reputationManager,
    validator,
    client,
    parsedArgs,
    logger,
    metrics,
    eventManager
}: {
    monitor: Monitor
    reputationManager: InterfaceReputationManager
    validator: InterfaceValidator
    client: PublicClient<Transport, Chain>
    parsedArgs: IOptions
    logger: Logger
    metrics: Metrics
    eventManager: EventManager
}): MemoryMempool => {
    return new MemoryMempool(
        monitor,
        reputationManager,
        validator,
        client,
        parsedArgs["safe-mode"],
        logger.child(
            { module: "mempool" },
            {
                level:
                    parsedArgs["mempool-log-level"] || parsedArgs["log-level"]
            }
        ),
        metrics,
        parsedArgs["mempool-max-parallel-ops"],
        parsedArgs["mempool-max-queued-ops"],
        parsedArgs["enforce-unique-senders-per-bundle"],
<<<<<<< HEAD
        parsedArgs["chain-type"]
=======
        eventManager
>>>>>>> ef2fe58f
    )
}

const getEventManager = ({
    endpoint,
    chainId,
    logger,
    metrics
}: {
    endpoint?: string
    chainId: number
    logger: Logger
    metrics: Metrics
}) => {
    return new EventManager(endpoint, chainId, logger, metrics)
}

const getCompressionHandler = async ({
    client,
    parsedArgs
}: {
    client: PublicClient<Transport, Chain>
    parsedArgs: IBundleCompressionArgs
}): Promise<CompressionHandler | null> => {
    let compressionHandler: CompressionHandler | null = null
    if (
        parsedArgs["bundle-bulker-address"] !== undefined &&
        parsedArgs["per-op-inflator-address"] !== undefined
    ) {
        compressionHandler = await CompressionHandler.createAsync(
            parsedArgs["bundle-bulker-address"],
            parsedArgs["per-op-inflator-address"],
            client
        )
    }
    return compressionHandler
}

const getExecutor = ({
    client,
    walletClient,
    senderManager,
    reputationManager,
    parsedArgs,
    logger,
    metrics,
    compressionHandler,
    gasPriceManager,
    eventManager
}: {
    client: PublicClient<Transport, Chain>
    walletClient: WalletClient<Transport, Chain>
    senderManager: SenderManager
    reputationManager: InterfaceReputationManager
    parsedArgs: IOptions
    logger: Logger
    metrics: Metrics
    compressionHandler: CompressionHandler | null
    gasPriceManager: GasPriceManager
    eventManager: EventManager
}): Executor => {
    return new Executor(
        client,
        walletClient,
        senderManager,
        reputationManager,
        parsedArgs.entrypoints,
        logger.child(
            { module: "executor" },
            {
                level:
                    parsedArgs["executor-log-level"] || parsedArgs["log-level"]
            }
        ),
        metrics,
        compressionHandler,
        gasPriceManager,
        eventManager,
        !parsedArgs.tenderly,
        parsedArgs["legacy-transactions"],
        parsedArgs["fixed-gas-limit-for-estimation"],
        parsedArgs["block-tag-support"],
        parsedArgs["local-gas-limit-calculation"]
    )
}

const getExecutorManager = ({
    executor,
    mempool,
    monitor,
    reputationManager,
    client,
    parsedArgs,
    logger,
    metrics,
    gasPriceManager,
    eventManager
}: {
    executor: Executor
    mempool: MemoryMempool
    monitor: Monitor
    reputationManager: InterfaceReputationManager
    client: PublicClient<Transport, Chain>
    parsedArgs: IOptions
    logger: Logger
    metrics: Metrics
    gasPriceManager: GasPriceManager
    eventManager: EventManager
}) => {
    return new ExecutorManager(
        executor,
        parsedArgs.entrypoints,
        mempool,
        monitor,
        reputationManager,
        client,
        parsedArgs["polling-interval"],
        logger.child(
            { module: "executor" },
            {
                level:
                    parsedArgs["executor-log-level"] || parsedArgs["log-level"]
            }
        ),
        metrics,
        parsedArgs["bundle-mode"],
        parsedArgs["max-bundle-wait"],
        parsedArgs["max-gas-per-bundle"],
        gasPriceManager,
<<<<<<< HEAD
        parsedArgs["send-bundle-delay"]
=======
        eventManager
>>>>>>> ef2fe58f
    )
}

const getNonceQueuer = ({
    mempool,
    client,
    parsedArgs,
    logger,
    eventManager
}: {
    mempool: MemoryMempool
    client: PublicClient<Transport, Chain>
    parsedArgs: IOptions
    logger: Logger
    eventManager: EventManager
}) => {
    return new NonceQueuer(
        mempool,
        client,
        logger.child(
            { module: "nonce_queuer" },
            {
                level:
                    parsedArgs["nonce-queuer-log-level"] ||
                    parsedArgs["log-level"]
            }
        ),
        parsedArgs["block-tag-support"],
        eventManager
    )
}

const getRpcHandler = ({
    client,
    validator,
    mempool,
    executor,
    monitor,
    nonceQueuer,
    executorManager,
    reputationManager,
    parsedArgs,
    logger,
    metrics,
    compressionHandler,
    gasPriceManager,
    eventManager
}: {
    client: PublicClient<Transport, Chain>
    validator: InterfaceValidator
    mempool: MemoryMempool
    executor: Executor
    monitor: Monitor
    nonceQueuer: NonceQueuer
    executorManager: ExecutorManager
    reputationManager: InterfaceReputationManager
    parsedArgs: IOptions
    logger: Logger
    metrics: Metrics
    compressionHandler: CompressionHandler | null
    eventManager: EventManager
    gasPriceManager: GasPriceManager
}) => {
    return new RpcHandler(
        parsedArgs.entrypoints,
        client,
        validator,
        mempool,
        executor,
        monitor,
        nonceQueuer,
        executorManager,
        reputationManager,
        parsedArgs.tenderly ?? false,
        parsedArgs["max-block-range"],
        logger.child(
            { module: "rpc" },
            { level: parsedArgs["rpc-log-level"] || parsedArgs["log-level"] }
        ),
        metrics,
        parsedArgs["enable-debug-endpoints"],
        compressionHandler,
        parsedArgs["legacy-transactions"],
        gasPriceManager,
        parsedArgs["gas-price-multipliers"],
        parsedArgs["chain-type"],
        parsedArgs["paymaster-gas-limit-multiplier"],
        eventManager,
        parsedArgs["dangerous-skip-user-operation-validation"]
    )
}

const getServer = ({
    rpcEndpoint,
    parsedArgs,
    logger,
    registry,
    metrics
}: {
    rpcEndpoint: RpcHandler
    parsedArgs: IOptions
    logger: Logger
    registry: Registry
    metrics: Metrics
}) => {
    return new Server(
        rpcEndpoint,
        parsedArgs["api-version"],
        parsedArgs["default-api-version"],
        parsedArgs.port,
        parsedArgs.timeout,
        parsedArgs["websocket-max-payload-size"],
        parsedArgs.websocket,
        logger.child(
            { module: "rpc" },
            { level: parsedArgs["rpc-log-level"] || parsedArgs["log-level"] }
        ),
        registry,
        metrics
    )
}

export const setupServer = async ({
    client,
    walletClient,
    parsedArgs,
    logger,
    rootLogger,
    registry,
    metrics,
    senderManager,
    gasPriceManager
}: {
    client: PublicClient<Transport, Chain>
    walletClient: WalletClient<Transport, Chain>
    parsedArgs: IOptions
    logger: Logger
    rootLogger: Logger
    registry: Registry
    metrics: Metrics
    senderManager: SenderManager
    gasPriceManager: GasPriceManager
}) => {
    const validator = getValidator({
        client,
        logger,
        parsedArgs,
        senderManager,
        metrics,
        gasPriceManager
    })
    const reputationManager = getReputationManager({
        client,
        parsedArgs,
        logger
    })

    const compressionHandler = await getCompressionHandler({
        client,
        parsedArgs
    })
    const eventManager = getEventManager({
        endpoint: parsedArgs["redis-queue-endpoint"],
        chainId: client.chain.id,
        logger,
        metrics
    })

    await senderManager.validateAndRefillWallets(
        client,
        walletClient,
        parsedArgs["min-executor-balance"]
    )

    setInterval(async () => {
        await senderManager.validateAndRefillWallets(
            client,
            walletClient,
            parsedArgs["min-executor-balance"]
        )
    }, parsedArgs["executor-refill-interval"] * 1000)

    const monitor = getMonitor()
    const mempool = getMempool({
        monitor,
        reputationManager,
        validator,
        client,
        parsedArgs,
        logger,
        metrics,
        eventManager
    })

    const executor = getExecutor({
        client,
        walletClient,
        senderManager,
        reputationManager,
        parsedArgs,
        logger,
        metrics,
        compressionHandler,
        gasPriceManager,
        eventManager
    })

    const executorManager = getExecutorManager({
        executor,
        mempool,
        monitor,
        reputationManager,
        client,
        parsedArgs,
        logger,
        metrics,
        gasPriceManager,
        eventManager
    })

    const nonceQueuer = getNonceQueuer({
        mempool,
        client,
        parsedArgs,
        logger,
        eventManager
    })

    const rpcEndpoint = getRpcHandler({
        client,
        validator,
        mempool,
        executor,
        monitor,
        nonceQueuer,
        executorManager,
        reputationManager,
        parsedArgs,
        logger,
        metrics,
        compressionHandler,
        gasPriceManager,
        eventManager
    })

    if (parsedArgs["flush-stuck-transactions-during-startup"]) {
        executor.flushStuckTransactions()
    }

    rootLogger.info(
        `Initialized ${senderManager.wallets.length} executor wallets`
    )

    const server = getServer({
        rpcEndpoint,
        parsedArgs,
        logger,
        registry,
        metrics
    })

    server.start()

    const gracefulShutdown = async (signal: string) => {
        rootLogger.info(`${signal} received, shutting down`)

        await server.stop()
        rootLogger.info("server stopped")

        const outstanding = mempool.dumpOutstanding().length
        const submitted = mempool.dumpSubmittedOps().length
        const processing = mempool.dumpProcessing().length
        rootLogger.info(
            { outstanding, submitted, processing },
            "dumping mempool before shutdown"
        )

        process.exit(0)
    }

    process.on("SIGINT", gracefulShutdown)
    process.on("SIGTERM", gracefulShutdown)
}<|MERGE_RESOLUTION|>--- conflicted
+++ resolved
@@ -147,11 +147,8 @@
         parsedArgs["mempool-max-parallel-ops"],
         parsedArgs["mempool-max-queued-ops"],
         parsedArgs["enforce-unique-senders-per-bundle"],
-<<<<<<< HEAD
-        parsedArgs["chain-type"]
-=======
-        eventManager
->>>>>>> ef2fe58f
+        parsedArgs["chain-type"],
+        eventManager
     )
 }
 
@@ -281,11 +278,8 @@
         parsedArgs["max-bundle-wait"],
         parsedArgs["max-gas-per-bundle"],
         gasPriceManager,
-<<<<<<< HEAD
+        eventManager,
         parsedArgs["send-bundle-delay"]
-=======
-        eventManager
->>>>>>> ef2fe58f
     )
 }
 
